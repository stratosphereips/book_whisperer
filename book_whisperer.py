--- conflicted
+++ resolved
@@ -119,8 +119,6 @@
     logger.info(f"TF-IDF recommended book ID {rec['id']}")
     return rec['id']
 
-<<<<<<< HEAD
-=======
 def recommend_query(books, query, past_ids, logger):
     docs = [f"{b['title']} {b['author']} {b['topic']}" for b in books]
     vectorizer = TfidfVectorizer(stop_words='english')
@@ -148,7 +146,6 @@
     logger.warning(f"No suitable fuzzy match found for '{query}', falling back")
     return None
 
->>>>>>> a015d717
 def display_books_table(books):
     console = Console()
     table = Table(title="Calibre Library Books")
@@ -163,25 +160,17 @@
 def main():
     parser = argparse.ArgumentParser(description="Calibre book recommender.")
     parser.add_argument("-d","--debug",action="store_true",help="Enable debug logging")
-<<<<<<< HEAD
-    parser.add_argument("-m","--method",choices=["tfidf"],default="tfidf",help="Recommendation method")
-    parser.add_argument("-l","--list",action="store_true",dest="list_only",help="Only list books")
     parser.add_argument("-r","--recommend",nargs="?",const="",dest="recommend_query",
                         help="Recommend a book; optionally provide a query")
     parser.add_argument("-c","--clear",action="store_true",help="Clear recommendation history")
-=======
     parser.add_argument("-m","--method",choices=["tfidf","fuzzy"],default="tfidf",
                         help="Recommendation method")
     parser.add_argument("-l","--list",action="store_true",dest="list_only",
                         help="Only list books")
-    parser.add_argument("-r","--recommend",nargs="?",const="",dest="recommend_query",
-                        help="Recommend a book; optionally provide a query")
->>>>>>> a015d717
     args = parser.parse_args()
 
     logger = configure_logging(args.debug)
     base_url, user, password, library = load_calibre_credentials()
-<<<<<<< HEAD
     session = requests.Session()
     session.auth = HTTPDigestAuth(user, password)
     session.headers.update({'Accept':'application/json'})
@@ -201,12 +190,6 @@
     else:
         books = fetch_books(session, base_url, library, logger, ids)
         save_books(conn, books, logger)
-=======
-    session = requests.Session(); session.auth = HTTPDigestAuth(user, password)
-    session.headers.update({'Accept':'application/json'})
-
-    conn = init_db()
->>>>>>> a015d717
 
     if args.clear:
         conn.execute('DELETE FROM recommendations')
@@ -215,14 +198,6 @@
         conn.close()
         return
 
-<<<<<<< HEAD
-    cur = conn.cursor()
-    cur.execute('SELECT book_id FROM recommendations')
-    past_ids = [r[0] for r in cur.fetchall()]
-
-    if args.recommend_query is not None and args.recommend_query != "":
-        rec_id = recommend_tfidf(books, past_ids, logger)
-=======
     ids = fetch_book_ids(session, base_url, library, logger)
     books = load_cached_books(conn) if set(ids)==get_cached_ids(conn) else (save_books(conn, fetch_books(session, base_url, library, logger, ids), logger) or load_cached_books(conn))
 
@@ -236,24 +211,10 @@
         rec_id = fuzzy_query(books, args.recommend_query or "", past_ids, logger) or recommend_query(books, args.recommend_query or "", past_ids, logger)
     elif args.recommend_query is not None and args.recommend_query!="":
         rec_id = recommend_query(books, args.recommend_query, past_ids, logger)
->>>>>>> a015d717
     else:
         rec_id = recommend_tfidf(books, past_ids, logger)
 
     today = date.today().isoformat()
-<<<<<<< HEAD
-    conn.execute(
-        'INSERT INTO recommendations (rec_date, book_id) VALUES (?,?)',
-        (today, rec_id)
-    )
-    conn.commit()
-
-    rec = next(b for b in books if b['id']==rec_id)
-    if args.recommend_query is not None:
-        console.print(f"[bold yellow]Recommended for '{args.recommend_query}':[/] {rec['title']} by {rec['author']}")
-    else:
-        console.print(f"Library contains {len(books)} books.")
-=======
     conn.execute('INSERT INTO recommendations (rec_date, book_id) VALUES (?,?)',(today, rec_id))
     conn.commit()
 
@@ -263,14 +224,9 @@
         console.print(f"[bold yellow]Recommended for '{args.recommend_query}':[/] {rec['title']} by {rec['author']}")
     else:
         console.print(f"Library contains {len(books)} books.") 
->>>>>>> a015d717
         console.print(f"[bold yellow]Recommended today:[/] {rec['title']} by {rec['author']}")
 
     conn.close()
 
-<<<<<<< HEAD
 if __name__=='__main__':
-=======
-if __name__=="__main__":
->>>>>>> a015d717
     main()